--- conflicted
+++ resolved
@@ -241,11 +241,8 @@
         paths: &dyn ModelPaths,
         dtype: Option<DType>,
         device: &Device,
-<<<<<<< HEAD
+        silent: bool,
         mapper: DeviceMapMetadata,
-=======
-        silent: bool,
->>>>>>> e7414550
     ) -> Result<Box<Mutex<dyn Pipeline + Send + Sync>>> {
         let config = std::fs::read_to_string(paths.get_config_filename())?;
         let default_dtype = if device.is_cuda() {
@@ -268,11 +265,8 @@
                 config,
                 self.inner,
                 self.config.use_flash_attn,
-<<<<<<< HEAD
+                silent,
                 mapper
-=======
-                silent
->>>>>>> e7414550
             ),
             ModelKind::XLoraNormal => xlora_model_loader!(
                 paths,
@@ -282,11 +276,8 @@
                 config,
                 self.inner,
                 self.config.use_flash_attn,
-<<<<<<< HEAD
+                silent,
                 mapper
-=======
-                silent
->>>>>>> e7414550
             ),
             ModelKind::LoraNormal => {
                 is_lora = true;
@@ -298,11 +289,8 @@
                     config,
                     self.inner,
                     self.config.use_flash_attn,
-<<<<<<< HEAD
+                    silent,
                     mapper
-=======
-                    silent
->>>>>>> e7414550
                 )
             }
             ModelKind::XLoraGGUF => unreachable!(),
