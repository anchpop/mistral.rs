mod cache_manager;
mod chat_template;
mod ggml;
mod gguf;
mod loaders;
mod macros;
mod normal;
mod sampling;
mod speculative;
use crate::aici::toktree::TokTrie;
use crate::device_map::DeviceMapper;
use crate::prefix_cacher::PrefixCacheManager;
mod sampling_pipeline;
use crate::{api_dir_list, api_get_file, DeviceMapMetadata};
use candle_core::quantized::{GgmlDType, QMatMul, QTensor};
use candle_nn::VarBuilder;
use chat_template::{apply_chat_template_to, ChatTemplate};
use core::fmt;
use either::Either;
pub use ggml::{GGMLLoader, GGMLLoaderBuilder, GGMLSpecificConfig};
pub use gguf::{GGUFLoader, GGUFLoaderBuilder, GGUFSpecificConfig};
use hf_hub::{
    api::sync::{ApiBuilder, ApiRepo},
    Repo, RepoType,
};
use indexmap::IndexMap;
use indicatif::{ParallelProgressIterator, ProgressBar, ProgressStyle};
pub use loaders::{
    GemmaLoader, LlamaLoader, MistralLoader, MixtralLoader, NormalLoaderType, Phi2Loader,
    Phi3Loader, Qwen2Loader,
};
use mistralrs_lora::{LoraConfig, Ordering};
pub use normal::{NormalLoader, NormalLoaderBuilder, NormalSpecificConfig};
use rand_isaac::Isaac64Rng;
use rayon::iter::{IndexedParallelIterator, IntoParallelIterator, ParallelIterator};
pub use speculative::{SpeculativeConfig, SpeculativeLoader, SpeculativePipeline};
use std::fmt::{Debug, Display};
use std::path::Path;
use std::sync::atomic::AtomicUsize;
use std::sync::Arc;
use std::{collections::HashMap, fs, iter::repeat, path::PathBuf, str::FromStr};
use tokenizers::Tokenizer;
use tokio::sync::Mutex;
use tracing::{info, warn};

use anyhow::Result;
use candle_core::{DType, Device, Tensor};

use crate::{
    sequence::Sequence,
    utils::tokens::get_token,
    xlora_models::{NonGranularState, XLoraConfig},
};

<<<<<<< HEAD
pub trait ModelPaths  {
=======
pub use self::cache_manager::{Cache, CacheManager, LayerCaches};

pub trait ModelPaths {
>>>>>>> b350f293
    fn get_weight_filenames(&self) -> &[PathBuf];
    fn get_config_filename(&self) -> &PathBuf;
    fn get_tokenizer_filename(&self) -> &PathBuf;
    fn get_template_filename(&self) -> &PathBuf;
    fn get_adapter_filenames(&self) -> &Option<Vec<(String, PathBuf)>>;
    fn get_adapter_configs(&self) -> &Option<Vec<((String, String), LoraConfig)>>; // (id name, name)
    fn get_classifier_path(&self) -> &Option<PathBuf>;
    fn get_classifier_config(&self) -> &Option<XLoraConfig>;
    fn get_ordering(&self) -> &Option<Ordering>;
    fn get_gen_conf_filename(&self) -> Option<&PathBuf>;
    fn get_lora_preload_adapter_info(&self) -> &Option<HashMap<String, (PathBuf, LoraConfig)>>;
}

#[derive(Clone)]
pub struct SimpleModelPaths<P> {
    tokenizer_filename: P,
    config_filename: P,
    template_filename: P,
    filenames: Vec<P>,
    xlora_adapter_filenames: Option<Vec<(String, P)>>,
    xlora_adapter_configs: Option<Vec<((String, String), LoraConfig)>>,
    classifier_path: Option<P>,
    classifier_config: Option<XLoraConfig>,
    xlora_ordering: Option<Ordering>,
    gen_conf: Option<P>,
    lora_preload_adapter_info: Option<HashMap<String, (P, LoraConfig)>>,
}

impl<P> SimpleModelPaths<P> {
    pub fn new(
        tokenizer_filename: P,
        config_filename: P,
        template_filename: P,
        filenames: Vec<P>,
        xlora_adapter_filenames: Option<Vec<(String, P)>>,
        xlora_adapter_configs: Option<Vec<((String, String), LoraConfig)>>,
        classifier_path: Option<P>,
        classifier_config: Option<XLoraConfig>,
        xlora_ordering: Option<Ordering>,
        gen_conf: Option<P>,
        lora_preload_adapter_info: Option<HashMap<String, (P, LoraConfig)>>,
    ) -> Self {
        Self {
            tokenizer_filename,
            config_filename,
            template_filename,
            filenames,
            xlora_adapter_filenames,
            xlora_adapter_configs,
            classifier_path,
            classifier_config,
            xlora_ordering,
            gen_conf,
            lora_preload_adapter_info,
        }
    }
}


impl ModelPaths for SimpleModelPaths<PathBuf> {
    fn get_config_filename(&self) -> &PathBuf {
        &self.config_filename
    }
    fn get_tokenizer_filename(&self) -> &PathBuf {
        &self.tokenizer_filename
    }
    fn get_weight_filenames(&self) -> &[PathBuf] {
        &self.filenames
    }
    fn get_adapter_filenames(&self) -> &Option<Vec<(String, PathBuf)>> {
        &self.xlora_adapter_filenames
    }
    fn get_adapter_configs(&self) -> &Option<Vec<((String, String), LoraConfig)>> {
        &self.xlora_adapter_configs
    }
    fn get_classifier_config(&self) -> &Option<XLoraConfig> {
        &self.classifier_config
    }
    fn get_classifier_path(&self) -> &Option<PathBuf> {
        &self.classifier_path
    }
    fn get_ordering(&self) -> &Option<Ordering> {
        &self.xlora_ordering
    }
    fn get_template_filename(&self) -> &PathBuf {
        &self.template_filename
    }
    fn get_gen_conf_filename(&self) -> Option<&PathBuf> {
        self.gen_conf.as_ref()
    }
    fn get_lora_preload_adapter_info(&self) -> &Option<HashMap<String, (PathBuf, LoraConfig)>> {
        &self.lora_preload_adapter_info
    }
}

#[derive(Debug, Clone)]
/// The source of the HF token.
pub enum TokenSource {
    Literal(String),
    EnvVar(String),
    Path(String),
    CacheToken,
    None,
}

impl FromStr for TokenSource {
    type Err = String;

    fn from_str(s: &str) -> Result<Self, Self::Err> {
        let parts: Vec<&str> = s.splitn(2, ':').collect();
        match parts[0] {
            "literal" => parts
                .get(1)
                .map(|&value| TokenSource::Literal(value.to_string()))
                .ok_or_else(|| "Expected a value for 'literal'".to_string()),
            "env" => Ok(TokenSource::EnvVar(
                parts
                    .get(1)
                    .unwrap_or(&"HUGGING_FACE_HUB_TOKEN")
                    .to_string(),
            )),
            "path" => parts
                .get(1)
                .map(|&value| TokenSource::Path(value.to_string()))
                .ok_or_else(|| "Expected a value for 'path'".to_string()),
            "cache" => Ok(TokenSource::CacheToken),
            "none" => Ok(TokenSource::None),
            _ => Err("Invalid token source format".to_string()),
        }
    }
}

impl fmt::Display for TokenSource {
    fn fmt(&self, f: &mut fmt::Formatter<'_>) -> fmt::Result {
        match self {
            TokenSource::Literal(value) => write!(f, "literal:{}", value),
            TokenSource::EnvVar(value) => write!(f, "env:{}", value),
            TokenSource::Path(value) => write!(f, "path:{}", value),
            TokenSource::CacheToken => write!(f, "cache"),
            TokenSource::None => write!(f, "none"),
        }
    }
}

#[derive(Clone, Default)]
/// The kind of model to build.
pub enum ModelKind {
    #[default]
    Normal,
    XLoraNormal,
    XLoraGGUF,
    XLoraGGML,
    QuantizedGGUF,
    QuantizedGGML,
    LoraGGUF,
    LoraGGML,
    LoraNormal,
    Speculative {
        target: Box<ModelKind>,
        draft: Box<ModelKind>,
    },
}

impl Display for ModelKind {
    fn fmt(&self, f: &mut fmt::Formatter<'_>) -> fmt::Result {
        match self {
            ModelKind::Normal => write!(f, "normal (no quant, no adapters)"),
            ModelKind::QuantizedGGML => write!(f, "quantized from ggml (no adapters)"),
            ModelKind::QuantizedGGUF => write!(f, "quantized from gguf (no adapters)"),
            ModelKind::XLoraNormal => write!(f, "x-lora (no quant)"),
            ModelKind::XLoraGGML => write!(f, "x-lora, quantized from ggml"),
            ModelKind::XLoraGGUF => write!(f, "x-lora, quantized from gguf"),
            ModelKind::LoraGGUF => write!(f, "lora, quantized from gguf"),
            ModelKind::LoraGGML => write!(f, "lora, quantized from ggml"),
            ModelKind::LoraNormal => write!(f, "lora (no quant)"),
            ModelKind::Speculative { target, draft } => {
                write!(f, "speculative: target: `{target}`, draft: `{draft}`")
            }
        }
    }
}

/// The `Loader` trait abstracts the loading process. The primary entrypoint is the
/// `load_model` method.
///
/// # Example
/// ```no_run
/// use mistralrs_core::{Loader, TokenSource, DeviceMapMetadata};
/// use candle_core::Device;
///
/// let loader: Box<dyn Loader> = todo!();
/// let pipeline = loader.load_model_from_hf(
///     None,
///     TokenSource::CacheToken,
///     None,
///     &Device::cuda_if_available(0).unwrap(),
///     false,
///     DeviceMapMetadata::dummy(),
///     None,
/// ).unwrap();
/// ```
pub trait Loader {
    /// If `revision` is None, then it defaults to `main`.
    /// If `dtype` is None, then it defaults to the model default (usually BF16).
    #[allow(clippy::type_complexity, clippy::too_many_arguments)]
    fn load_model_from_hf(
        &self,
        revision: Option<String>,
        token_source: TokenSource,
        dtype: Option<DType>,
        device: &Device,
        silent: bool,
        mapper: DeviceMapMetadata,
        in_situ_quant: Option<GgmlDType>,
    ) -> Result<Arc<Mutex<dyn Pipeline + Send + Sync>>>;

    #[allow(clippy::type_complexity, clippy::too_many_arguments)]
    fn load_model_from_path(
        &self,
        paths: &Box<dyn ModelPaths>,
        _dtype: Option<DType>,
        device: &Device,
        silent: bool,
        mapper: DeviceMapMetadata,
        in_situ_quant: Option<GgmlDType>,
    ) -> Result<Arc<Mutex<dyn Pipeline + Send + Sync>>>;

    fn get_id(&self) -> String;
    fn get_kind(&self) -> ModelKind;
}

#[derive(Clone)]
pub struct GeneralMetadata {
    pub max_seq_len: usize,
    pub repeat_last_n: usize,
    pub tok_trie: Arc<TokTrie>,
    pub has_no_kv_cache: bool,
    pub is_xlora: bool,
    pub num_hidden_layers: usize,
    pub eos_tok: Vec<u32>,
    pub is_lora: bool,
}

pub enum AdapterInstruction {
    Activate(Vec<String>),
    None,
}

pub enum CacheInstruction {
    In(AdapterInstruction),
    Out,
    Reset {
        reset_non_granular: bool,
        adapter_inst: AdapterInstruction,
    },
    Nothing(AdapterInstruction),
}

#[async_trait::async_trait]
pub trait Pipeline: Send + Sync {
    fn forward_inputs(&mut self, inputs: ModelInputs) -> Result<Tensor, candle_core::Error>;
    /// This does forward pass of model followed by run.
    #[allow(clippy::too_many_arguments)]
    async fn step(
        &mut self,
        input_seqs: &mut [&mut Sequence],
        is_prompt: bool,
        prefix_cacher: &mut PrefixCacheManager,
        disable_eos_stop: bool,
        rng: Arc<std::sync::Mutex<Isaac64Rng>>,
        pre_op: CacheInstruction,
        post_op: CacheInstruction,
    ) -> Result<(), candle_core::Error> {
        let inputs = calculate_inputs(
            input_seqs,
            is_prompt,
            self.get_metadata().is_xlora,
            &self.device(),
            self.get_metadata().has_no_kv_cache,
            None,
        )
        .unwrap();

        match pre_op {
            CacheInstruction::In(adapter_inst) => {
                match adapter_inst {
                    AdapterInstruction::Activate(adapters) => {
                        self.activate_adapters(adapters).map_err(|e| {
                            candle_core::Error::msg(<anyhow::Error as AsRef<
                                dyn std::error::Error,
                            >>::as_ref(&e))
                        })?
                    }
                    AdapterInstruction::None => 0,
                };
                self.clone_in_cache(input_seqs, false)
            }
            CacheInstruction::Nothing(adapter_inst) => {
                match adapter_inst {
                    AdapterInstruction::Activate(adapters) => {
                        self.activate_adapters(adapters).map_err(|e| {
                            candle_core::Error::msg(<anyhow::Error as AsRef<
                                dyn std::error::Error,
                            >>::as_ref(&e))
                        })?
                    }
                    AdapterInstruction::None => 0,
                };
            }
            CacheInstruction::Reset {
                reset_non_granular,
                adapter_inst,
            } => {
                match adapter_inst {
                    AdapterInstruction::Activate(adapters) => {
                        self.activate_adapters(adapters).map_err(|e| {
                            candle_core::Error::msg(<anyhow::Error as AsRef<
                                dyn std::error::Error,
                            >>::as_ref(&e))
                        })?
                    }
                    AdapterInstruction::None => 0,
                };
                self.set_none_cache(reset_non_granular, false)
            }
            _ => unreachable!("Unreachable PRE cache op."),
        }

        let logits = self.forward_inputs(inputs)?;

        match post_op {
            CacheInstruction::Out => self.clone_out_cache(input_seqs, false),
            CacheInstruction::Nothing(_) => (),
            CacheInstruction::Reset {
                reset_non_granular,
                adapter_inst: _,
            } => self.set_none_cache(reset_non_granular, false),
            _ => unreachable!("Unreachable POST cache op."),
        }

        self.sample(input_seqs, logits, prefix_cacher, disable_eos_stop, rng)
            .await?;
        Ok(())
    }
    async fn sample(
        &self,
        seqs: &mut [&mut Sequence],
        logits: Tensor,
        prefix_cacher: &mut PrefixCacheManager,
        disable_eos_stop: bool,
        rng: Arc<std::sync::Mutex<Isaac64Rng>>,
    ) -> Result<(), candle_core::Error>;
    fn tokenize_prompt(&self, prompt: &str) -> Result<Vec<u32>> {
        let encoding = self
            .tokenizer()
            .encode(prompt, false)
            .map_err(|e| anyhow::Error::msg(e.to_string()))?;
        Ok(encoding.get_ids().to_vec())
    }
    fn device(&self) -> Device;
    fn tokenizer(&self) -> Arc<Tokenizer>;
    fn name(&self) -> String;
    fn apply_chat_template(
        &self,
        messages: Vec<IndexMap<String, String>>,
        add_generation_prompt: bool,
    ) -> Result<String> {
        let chat_template = self.get_chat_template();
        let template = chat_template.chat_template.as_ref().unwrap();
        let bos_tok = if let Some(ref bos) = self.get_chat_template().bos_token {
            match bos.0 {
                Either::Left(ref lit) => Some(lit.to_string()),
                Either::Right(ref added) => Some(added.content.to_string()),
            }
        } else {
            None
        };
        let eos_tok = match chat_template.eos_token {
            Either::Left(ref lit) => lit,
            Either::Right(ref added) => &added.content,
        };
        let unk_tok = if let Some(ref unk) = self.get_chat_template().unk_token {
            match unk.0 {
                Either::Left(ref lit) => Some(lit.to_string()),
                Either::Right(ref added) => Some(added.content.to_string()),
            }
        } else {
            None
        };
        apply_chat_template_to(
            messages,
            add_generation_prompt,
            template,
            bos_tok,
            eos_tok,
            unk_tok,
        )
    }
    fn get_chat_template(&self) -> Arc<ChatTemplate>;
    fn reset_non_granular_state(&self);
    fn get_metadata(&self) -> &GeneralMetadata;
    fn re_isq_model(&mut self, dtype: GgmlDType) -> Result<()>;
    /// Clone the cache FROM the sequences' cache TO the model cache. Only called for completion seqs.
    /// It is not a guarantee that this will be called for each completion step.
    fn clone_in_cache(&mut self, seqs: &mut [&mut Sequence], modify_draft_cache: bool);
    /// Clone the cache FROM the model cache TO the sequences. Called for prompt and completion seqs.
    /// It is not a guarantee that this will be called for each step.
    fn clone_out_cache(&mut self, seqs: &mut [&mut Sequence], modify_draft_cache: bool);
    /// Set the model cache to all None. Only called for prompt seqs.
    /// It is not a guarantee that this will be called for each prompt step.
    /// This may also reset the non granular state if applicable.
    fn set_none_cache(&mut self, reset_non_granular: bool, modify_draft_cache: bool);
    fn cache(&self) -> &Cache;
    /// Returns the number of activated adapters.
    fn activate_adapters(&mut self, adapters: Vec<String>) -> Result<usize>;
}
pub trait NormalModelLoader {
    fn load(
        &self,
        config: &str,
        use_flash_attn: bool,
        vb: VarBuilder,
        mapper: DeviceMapMetadata,
        loading_isq: bool,
        device: Device,
    ) -> Result<Box<dyn NormalModel + Send + Sync>>;
    #[allow(clippy::too_many_arguments)]
    fn load_xlora(
        &self,
        config: &str,
        use_flash_attn: bool,
        vb: VarBuilder,
        lora_config: &[((String, String), LoraConfig)],
        xlora_config: Option<XLoraConfig>,
        xlora_ordering: Ordering,
        mapper: DeviceMapMetadata,
        loading_isq: bool,
        device: Device,
        preload_adapters: &Option<HashMap<String, (VarBuilder, LoraConfig)>>,
    ) -> Result<Box<dyn NormalModel + Send + Sync>>;
    fn is_gptx(&self) -> bool;
    fn get_config_repr(&self, config: &str, use_flash_attn: bool) -> Result<Box<dyn Debug>>;
}

pub enum QuantizationBehaviour {
    Quantize(GgmlDType),
    Skip,
}

/// Return the fallback dtype for the given dtype.
fn get_fallback(dtype: GgmlDType) -> QuantizationBehaviour {
    // The normal `Q` quants are a bit more lenient than the `K` quants.
    // => Try to fallback to a similar `Q` quant.
    // If that's not possible, skip this tensor.
    match dtype {
        GgmlDType::Q2K => QuantizationBehaviour::Quantize(GgmlDType::Q4_0),
        GgmlDType::Q3K => QuantizationBehaviour::Quantize(GgmlDType::Q4_0),
        GgmlDType::Q4K => QuantizationBehaviour::Quantize(GgmlDType::Q4_1),
        GgmlDType::Q5K => QuantizationBehaviour::Quantize(GgmlDType::Q5_0),
        GgmlDType::Q6K => QuantizationBehaviour::Quantize(GgmlDType::Q5_1),
        GgmlDType::Q8K => QuantizationBehaviour::Quantize(GgmlDType::Q8_1),
        _ => QuantizationBehaviour::Skip,
    }
}

/// Check if the tensor can be quantized with the given dtype.
fn can_quantize(tensor: &Tensor, dtype: GgmlDType) -> bool {
    let dims = tensor.shape().dims();
    // The tensor must not be empty and the last dimension must be a multiple of the block size.
    !(dims.is_empty() || (dims[dims.len() - 1] % dtype.block_size() != 0))
}

/// Check if we should quantize the tensor and if so, with which dtype.
fn get_quantization_behaviour(tensor: &Tensor, dtype: GgmlDType) -> QuantizationBehaviour {
    if dtype == GgmlDType::F32 {
        return QuantizationBehaviour::Skip;
    }

    if can_quantize(tensor, dtype) {
        return QuantizationBehaviour::Quantize(dtype);
    }
    let fallback = get_fallback(dtype);
    match fallback {
        QuantizationBehaviour::Skip => fallback,
        QuantizationBehaviour::Quantize(new_dtype) => get_quantization_behaviour(tensor, new_dtype),
    }
}

pub trait NormalModel {
    fn forward(
        &mut self,
        input_ids: &Tensor,
        seqlen_offsets: &[usize],
        start_offsets_kernel: Tensor,
        context_lens: Vec<(usize, usize)>,
        position_ids: Vec<usize>,
    ) -> candle_core::Result<Tensor>;
    #[allow(clippy::too_many_arguments)]
    fn xlora_forward(
        &mut self,
        input_ids: &Tensor,
        input_ids_full: &Tensor,
        seqlen_offsets: &[usize],
        seqlen_offsets_full: &[usize],
        start_offsets_kernel: Tensor,
        start_offsets_kernel_full: Tensor,
        no_kv_cache: bool,
        non_granular_state: &Option<NonGranularState>,
        context_lens: Vec<(usize, usize)>,
        position_ids: Vec<usize>,
    ) -> candle_core::Result<Tensor>;
    fn is_xlora(&self) -> bool;
    fn device(&self) -> &Device;
    fn cache(&self) -> &Cache;
    fn max_seq_len(&self) -> usize;
    fn get_tensors(&mut self) -> (Vec<(&mut QMatMul, Option<usize>)>, &dyn DeviceMapper);
    /// Quantize the model in-situ.
    fn quantize(&mut self, dtype: GgmlDType, device: Device) -> candle_core::Result<()> {
        let (tensors, mapper) = self.get_tensors();
        let total_tensors = tensors.len();
        let n_quantized = AtomicUsize::new(0);
        info!(
            "Applying in-situ quantization into {dtype:?} to {total_tensors} tensors in parallel."
        );
        let bar = ProgressBar::new(total_tensors as u64);
        bar.set_style(
            ProgressStyle::default_bar()
                .template("[{elapsed_precise}] [{bar:40.cyan/blue}] {pos}/{len} ({eta})")
                .unwrap()
                .progress_chars("#>-"),
        );

        let mut devices = Vec::new();
        for (_, layer) in &tensors {
            let device = if let Some(layer) = layer {
                mapper.device_for(*layer, false).unwrap_or(&device)
            } else {
                &device
            };
            devices.push(device.clone());
        }

        tensors
            .into_par_iter()
            .zip(devices)
            .progress_with(bar)
            .for_each(|((tensor, _), device)| {
                if let QMatMul::Tensor(t) = tensor {
                    let t = t.to_device(&device).unwrap();
                    let quantization_behaviour = get_quantization_behaviour(&t, dtype);
                    *tensor =  match quantization_behaviour{
                        QuantizationBehaviour::Skip => {
                            let shape = t.shape();
                            warn!("Skipping quantization of tensor with shape {shape:?} as it is not quantizable.");
                            QMatMul::QTensor(Arc::new(QTensor::quantize(&t, GgmlDType::F32).unwrap()))
                        },
                        QuantizationBehaviour::Quantize(dtype) => {
                            n_quantized.fetch_add(1, std::sync::atomic::Ordering::Relaxed);
                            QMatMul::QTensor(Arc::new(QTensor::quantize(&t, dtype).unwrap()))
                        }
                    }
                }
            });
        info!("Applied in-situ quantization into {dtype:?} to {n_quantized:?} tensors out of {total_tensors} total tensors.");
        Ok(())
    }
    fn activate_adapters(&mut self, _: Vec<String>) -> candle_core::Result<usize> {
        candle_core::bail!("Unable to activate adapters for model without adapters");
    }
}

struct InputMetadata {
    input: Tensor,
    positions: Vec<usize>,
    positions_kernel: Tensor,          // [bs, seq len]
    context_lens: Vec<(usize, usize)>, // (start index, len)
    position_ids: Vec<usize>,
}

fn get_prompt_input(
    input_seqs: &[&mut Sequence],
    device: &Device,
    last_n_context_len: Option<(usize, usize)>,
) -> Result<InputMetadata> {
    let max_len = input_seqs
        .iter()
        .map(|seq| seq.len())
        .max()
        .expect("No sequences");
    let padding_tok = 0;
    // Pad each sequence by the padding token to the max len.
    let mut seqs_tensors = Vec::new();
    let mut seqlen_offsets = Vec::new();
    let mut context_lens = Vec::new();
    let mut position_ids = Vec::new();
    for seq in input_seqs.iter() {
        let mut ctxt = seq.get_toks().to_vec();
        let offset = if let Some((_, offset)) = last_n_context_len {
            offset
        } else {
            0
        };
        seqlen_offsets.push(offset);

        ctxt.extend(repeat(padding_tok).take(max_len.saturating_sub(ctxt.len())));
        context_lens.push((
            seq.len() - last_n_context_len.map(|(a, _)| a).unwrap_or(1),
            last_n_context_len.map(|(a, _)| a).unwrap_or(1),
        ));
        position_ids.push(seq.len());

        seqs_tensors.push(Tensor::new(ctxt, device).unwrap().unsqueeze(0).unwrap());
    }

    let mut tmp = Vec::new();
    if last_n_context_len.is_some() {
        for pos in (0..seqs_tensors.len())
            .map(|i| {
                (*seqlen_offsets.get(i).unwrap() as i64
                    ..*seqlen_offsets.get(i).unwrap() as i64 + max_len as i64)
                    .collect::<Vec<_>>()
            })
            .collect::<Vec<_>>()
        {
            tmp.push(Tensor::from_slice(&pos, pos.len(), device)?.unsqueeze(0)?);
        }
    } else {
        for pos in (0..seqs_tensors.len())
            .map(|_| (0..max_len).map(|x| x as i64).collect::<Vec<_>>())
            .collect::<Vec<_>>()
        {
            tmp.push(Tensor::from_slice(&pos, pos.len(), device)?.unsqueeze(0)?);
        }
    }
    let positions_kernel = Tensor::cat(&tmp, 0)?;
    Ok(InputMetadata {
        input: Tensor::cat(&seqs_tensors, 0).unwrap(),
        positions: seqlen_offsets,
        positions_kernel,
        context_lens,
        position_ids,
    })
}

fn get_completion_input(
    input_seqs: &[&mut Sequence],
    device: &Device,
    no_kv_cache: bool,
    last_n_context_len: Option<(usize, usize)>,
) -> Result<InputMetadata> {
    if no_kv_cache {
        return get_prompt_input(input_seqs, device, last_n_context_len);
    }
    // Pad each sequence by the padding token to the max len.
    let mut seqs_tensors = Vec::new();
    let mut seqlen_offsets = Vec::new();
    let mut context_lens = Vec::new();
    let mut position_ids = Vec::new();
    for seq in input_seqs.iter() {
        let start_pos = seq.get_toks().len().saturating_sub(1);
        let ctxt = seq.get_toks()[start_pos..].to_vec();
        seqlen_offsets.push(start_pos);
        context_lens.push((0, 1));
        position_ids.push(seq.len());

        seqs_tensors.push(Tensor::new(ctxt, device).unwrap().unsqueeze(0).unwrap());
    }
    let mut tmp = Vec::new();
    for pos in (0..seqs_tensors.len())
        .map(|i| vec![*seqlen_offsets.get(i).unwrap() as i64])
        .collect::<Vec<_>>()
    {
        tmp.push(Tensor::from_slice(&pos, pos.len(), device)?.unsqueeze(0)?);
    }
    let positions_kernel = Tensor::cat(&tmp, 0)?;
    Ok(InputMetadata {
        input: Tensor::cat(&seqs_tensors, 0).unwrap(),
        positions: seqlen_offsets,
        positions_kernel,
        context_lens,
        position_ids,
    })
}

#[derive(Clone)]
pub struct ModelInputs {
    input_ids: Tensor,
    input_ids_full: Option<Tensor>,
    seqlen_offsets: Vec<usize>,
    seqlen_offsets_full: Option<Vec<usize>>,
    seqlen_offsets_kernel: Tensor,
    seqlen_offsets_kernel_full: Option<Tensor>,
    context_lens: Vec<(usize, usize)>,
    position_ids: Vec<usize>,
}

fn calculate_inputs(
    input_seqs: &[&mut Sequence],
    is_prompt: bool,
    is_xlora: bool,
    device: &Device,
    no_kv_cache: bool,
    last_n_context_len: Option<(usize, usize)>,
) -> Result<ModelInputs> {
    if is_xlora && !is_prompt {
        let InputMetadata {
            input: input_ids_full,
            positions: seqlen_offsets_full,
            positions_kernel: seqlen_offsets_kernel_full,
            context_lens: _,
            position_ids,
        } = get_prompt_input(input_seqs, device, last_n_context_len)?;
        let InputMetadata {
            input: input_ids,
            positions: seqlen_offsets,
            positions_kernel: seqlen_offsets_kernel,
            context_lens,
            position_ids: _,
        } = get_completion_input(input_seqs, device, no_kv_cache, last_n_context_len)?;
        Ok(ModelInputs {
            input_ids,
            input_ids_full: Some(input_ids_full),
            seqlen_offsets,
            seqlen_offsets_full: Some(seqlen_offsets_full),
            seqlen_offsets_kernel,
            seqlen_offsets_kernel_full: Some(seqlen_offsets_kernel_full),
            context_lens,
            position_ids,
        })
    } else if is_xlora && is_prompt {
        let InputMetadata {
            input: input_ids,
            positions: seqlen_offsets,
            positions_kernel: seqlen_offsets_kernel,
            context_lens,
            position_ids,
        } = get_prompt_input(input_seqs, device, last_n_context_len)?;
        Ok(ModelInputs {
            input_ids: input_ids.clone(),
            input_ids_full: Some(input_ids),
            seqlen_offsets: seqlen_offsets.clone(),
            seqlen_offsets_full: Some(seqlen_offsets),
            seqlen_offsets_kernel: seqlen_offsets_kernel.clone(),
            seqlen_offsets_kernel_full: Some(seqlen_offsets_kernel),
            context_lens,
            position_ids,
        })
    } else if is_prompt {
        let InputMetadata {
            input: input_ids,
            positions: seqlen_offsets,
            positions_kernel: seqlen_offsets_kernel,
            context_lens,
            position_ids,
        } = get_prompt_input(input_seqs, device, last_n_context_len)?;
        Ok(ModelInputs {
            input_ids,
            input_ids_full: None,
            seqlen_offsets,
            seqlen_offsets_full: None,
            seqlen_offsets_kernel,
            seqlen_offsets_kernel_full: None,
            context_lens,
            position_ids,
        })
    } else {
        let InputMetadata {
            input: input_ids,
            positions: seqlen_offsets,
            positions_kernel: seqlen_offsets_kernel,
            context_lens,
            position_ids,
        } = get_completion_input(input_seqs, device, no_kv_cache, last_n_context_len)?;
        Ok(ModelInputs {
            input_ids,
            input_ids_full: None,
            seqlen_offsets,
            seqlen_offsets_full: None,
            seqlen_offsets_kernel,
            seqlen_offsets_kernel_full: None,
            context_lens,
            position_ids,
        })
    }
}

pub(crate) fn extract_logits(
    logits: &Tensor,
    context_lens: Vec<(usize, usize)>,
) -> candle_core::Result<Tensor> {
    let mut toks = Vec::new();
    for (dim, (start, len)) in logits.chunk(logits.dims()[0], 0)?.iter().zip(context_lens) {
        toks.push(dim.narrow(1, start, len)?);
    }
    Tensor::cat(&toks, 0)
}

struct XLoraPaths {
    adapter_configs: Option<Vec<((String, String), LoraConfig)>>,
    adapter_safetensors: Option<Vec<(String, PathBuf)>>,
    classifier_path: Option<PathBuf>,
    xlora_order: Option<Ordering>,
    xlora_config: Option<XLoraConfig>,
    lora_preload_adapter_info: Option<HashMap<String, (PathBuf, LoraConfig)>>,
}

fn get_xlora_paths(
    base_model_id: String,
    xlora_model_id: &Option<String>,
    token_source: &TokenSource,
    revision: String,
    xlora_order: &Option<Ordering>,
) -> Result<XLoraPaths> {
    Ok(if let Some(ref xlora_id) = xlora_model_id {
        let api = ApiBuilder::new()
            .with_progress(true)
            .with_token(Some(get_token(token_source)?))
            .build()?;
        let api = api.repo(Repo::with_revision(
            xlora_id.clone(),
            RepoType::Model,
            revision,
        ));
        let model_id = Path::new(&xlora_id);

        let xlora_classifier = &api_dir_list!(api, model_id)
            .filter(|x| x.contains("xlora_classifier.safetensors"))
            .collect::<Vec<_>>();
        if xlora_classifier.len() > 1 {
            warn!("Detected multiple X-LoRA classifiers: {xlora_classifier:?}");
            warn!("Selected classifier: `{}`", &xlora_classifier[0]);
        }
        let xlora_classifier = &xlora_classifier[0];
        let xlora_configs = &api_dir_list!(api, model_id)
            .filter(|x| x.contains("xlora_config.json"))
            .collect::<Vec<_>>();
        if xlora_configs.len() > 1 {
            warn!("Detected multiple X-LoRA configs: {xlora_configs:?}");
        }

        let classifier_path = api_get_file!(api, xlora_classifier, Path::new(""));

        let mut xlora_config: Option<XLoraConfig> = None;
        let mut last_err: Option<serde_json::Error> = None;
        for (i, config_path) in xlora_configs.iter().enumerate() {
            if xlora_configs.len() != 1 {
                warn!("Selecting config: `{}`", config_path);
            }
            let config_path = api_get_file!(api, config_path, Path::new(""));
            let conf = fs::read_to_string(config_path)?;
            let deser: Result<XLoraConfig, serde_json::Error> = serde_json::from_str(&conf);
            match deser {
                Ok(conf) => {
                    xlora_config = Some(conf);
                    break;
                }
                Err(e) => {
                    if i != xlora_configs.len() - 1 {
                        warn!("Config is broken with error `{e}`");
                    }
                    last_err = Some(e);
                }
            }
        }
        let xlora_config = xlora_config.unwrap_or_else(|| {
            panic!(
                "Unable to derserialize any configs. Last error: {}",
                last_err.unwrap()
            )
        });

        let adapter_files = api_dir_list!(api, model_id)
            .filter_map(|name| {
                for adapter_name in xlora_order.as_ref().unwrap().adapters.as_ref().unwrap() {
                    if name.contains(adapter_name) {
                        return Some((name, adapter_name.clone()));
                    }
                }
                None
            })
            .collect::<Vec<_>>();
        if adapter_files.is_empty() {
            anyhow::bail!("Adapter files are empty. Perhaps the ordering file adapters does not match the actual adapters?")
        }
        let mut adapters_paths: HashMap<String, Vec<PathBuf>> = HashMap::new();
        for (file, name) in adapter_files {
            if let Some(paths) = adapters_paths.get_mut(&name) {
                paths.push(api_get_file!(api, &file, Path::new("")));
            } else {
                adapters_paths.insert(name, vec![api_get_file!(api, &file, Path::new(""))]);
            }
        }
        let mut adapters_configs = Vec::new();
        let mut adapters_safetensors = Vec::new();
        for (i, name) in xlora_order
            .as_ref()
            .unwrap()
            .adapters
            .as_ref()
            .unwrap()
            .iter()
            .enumerate()
        {
            let paths = adapters_paths
                .get(name)
                .unwrap_or_else(|| panic!("Adapter {name} not found."));
            for path in paths {
                if path.extension().unwrap() == "safetensors" {
                    adapters_safetensors.push((name.clone(), path.to_owned()));
                } else {
                    let conf = fs::read_to_string(path)?;
                    let lora_config: LoraConfig = serde_json::from_str(&conf)?;
                    adapters_configs.push((((i + 1).to_string(), name.clone()), lora_config));
                }
            }
        }

        if xlora_order
            .as_ref()
            .is_some_and(|order| order.base_model_id != xlora_config.base_model_id)
            || xlora_config.base_model_id != base_model_id
        {
            anyhow::bail!(
                "Adapter ordering file, adapter model config, and base model ID do not match: {}, {}, and {} respectively.",
                xlora_order.as_ref().unwrap().base_model_id,
                xlora_config.base_model_id,
                base_model_id
            );
        }

        let lora_preload_adapter_info = if let Some(xlora_order) = xlora_order {
            if let Some(preload_adapters) = &xlora_order.preload_adapters {
                let mut output = HashMap::new();
                for adapter in preload_adapters {
                    let adapter_files = api_dir_list!(api, &adapter.adapter_model_id)
                        .filter_map(|f| {
                            if f.contains(&adapter.name) {
                                Some((f, adapter.name.clone()))
                            } else {
                                None
                            }
                        })
                        .collect::<Vec<_>>();
                    if adapter_files.is_empty() {
                        anyhow::bail!("Adapter files are empty. Perhaps the ordering file adapters does not match the actual adapters?")
                    }
                    let mut adapters_paths: HashMap<String, Vec<PathBuf>> = HashMap::new();
                    for (file, name) in adapter_files {
                        if let Some(paths) = adapters_paths.get_mut(&name) {
                            paths.push(api_get_file!(api, &file, Path::new("")));
                        } else {
                            adapters_paths
                                .insert(name, vec![api_get_file!(api, &file, Path::new(""))]);
                        }
                    }

                    let mut config = None;
                    let mut safetensor = None;

                    let paths = adapters_paths
                        .get(&adapter.name)
                        .unwrap_or_else(|| panic!("Adapter {} not found.", adapter.name));
                    for path in paths {
                        if path.extension().unwrap() == "safetensors" {
                            safetensor = Some(path.to_owned());
                        } else {
                            let conf = fs::read_to_string(path)?;
                            let lora_config: LoraConfig = serde_json::from_str(&conf)?;
                            config = Some(lora_config);
                        }
                    }

                    let (config, safetensor) = (config.unwrap(), safetensor.unwrap());
                    output.insert(adapter.name.clone(), (safetensor, config));
                }
                Some(output)
            } else {
                None
            }
        } else {
            None
        };

        XLoraPaths {
            adapter_configs: Some(adapters_configs),
            adapter_safetensors: Some(adapters_safetensors),
            classifier_path: Some(classifier_path),
            xlora_order: xlora_order.clone(),
            xlora_config: Some(xlora_config),
            lora_preload_adapter_info,
        }
    } else {
        XLoraPaths {
            adapter_configs: None,
            adapter_safetensors: None,
            classifier_path: None,
            xlora_order: None,
            xlora_config: None,
            lora_preload_adapter_info: None,
        }
    })
}

fn get_model_paths(
    revision: String,
    token_source: &TokenSource,
    quantized_model_id: &Option<String>,
    quantized_filename: &Option<String>,
    api: &ApiRepo,
    model_id: &Path,
) -> Result<Vec<PathBuf>> {
    match &quantized_filename {
        Some(name) => match quantized_model_id.as_ref().unwrap().as_str() {
            "" => Ok(vec![PathBuf::from_str(name).unwrap()]),
            id => {
                let qapi = ApiBuilder::new()
                    .with_progress(true)
                    .with_token(Some(get_token(token_source)?))
                    .build()?;
                let qapi = qapi.repo(Repo::with_revision(
                    id.to_string(),
                    RepoType::Model,
                    revision.clone(),
                ));
                let model_id = Path::new(&id);
                Ok(vec![api_get_file!(qapi, name, model_id)])
            }
        },
        None => {
            let mut filenames = vec![];
            for rfilename in api_dir_list!(api, model_id).filter(|x| x.ends_with(".safetensors")) {
                filenames.push(api_get_file!(api, &rfilename, Path::new("")));
            }
            Ok(filenames)
        }
    }
}

mod tests {
    #[test]
    /// Generating these cases:
    /// ```py
    /// >>> t=transformers.AutoTokenizer.from_pretrained(...)
    /// # If non-system prompt model
    /// >>> t.apply_chat_template([{"role":"user","content":"Hello"},{"role":"assistant","content":"Hi there"},{"role":"user","content":"Who are you"},{"role":"assistant","content":"   I am an assistant   "},{"role":"user","content":"Another question"}], add_generation_prompt=True, tokenize=False)
    /// # If system prompt model
    /// >>> t.apply_chat_template([{"role":"system","content":"You are a helpful assistant"},{"role":"user","content":"Hello"},{"role":"assistant","content":"Hi there"},{"role":"user","content":"Who are you"},{"role":"assistant","content":"   I am an assistant   "},{"role":"user","content":"Another question"}], add_generation_prompt=True, tokenize=False)
    /// ```
    fn test_chat_templates() {
        use indexmap::IndexMap;

        use crate::pipeline::apply_chat_template_to;
        let templates = [
            // ChatML: https://huggingface.co/teknium/OpenHermes-2.5-Mistral-7B
            (true, "<s>", "</s>", "<unk>", "{% for message in messages %}{{'<|im_start|>' + message['role'] + '\n' + message['content'] + '<|im_end|>' + '\n'}}{% endfor %}{% if add_generation_prompt %}{{ '<|im_start|>assistant\n' }}{% endif %}"),
            // mistralai/Mistral-7B-Instruct-v0.1
            (false, "<s>", "</s>", "<unk>", "{{ bos_token }}{% for message in messages %}{% if (message['role'] == 'user') != (loop.index0 % 2 == 0) %}{{ raise_exception('Conversation roles must alternate user/assistant/user/assistant/...') }}{% endif %}{% if message['role'] == 'user' %}{{ '[INST] ' + message['content'] + ' [/INST]' }}{% elif message['role'] == 'assistant' %}{{ message['content'] + eos_token + ' ' }}{% else %}{{ raise_exception('Only user and assistant roles are supported!') }}{% endif %}{% endfor %}"),
            // meta-llama/Llama-2-13b-chat-hf
            (true, "<s>", "</s>", "<unk>", "{% if messages[0]['role'] == 'system' %}{% set loop_messages = messages[1:] %}{% set system_message = messages[0]['content'] %}{% else %}{% set loop_messages = messages %}{% set system_message = false %}{% endif %}{% for message in loop_messages %}{% if (message['role'] == 'user') != (loop.index0 % 2 == 0) %}{{ raise_exception('Conversation roles must alternate user/assistant/user/assistant/...') }}{% endif %}{% if loop.index0 == 0 and system_message != false %}{% set content = '<<SYS>>\\n' + system_message + '\\n<</SYS>>\\n\\n' + message['content'] %}{% else %}{% set content = message['content'] %}{% endif %}{% if message['role'] == 'user' %}{{ bos_token + '[INST] ' + content.strip() + ' [/INST]' }}{% elif message['role'] == 'assistant' %}{{ ' '  + content.strip() + ' ' + eos_token }}{% endif %}{% endfor %}"),
            // mistralai/Mixtral-8x7B-Instruct-v0.1
            (false, "<s>", "</s>", "<unk>", "{{ bos_token }}{% for message in messages %}{% if (message['role'] == 'user') != (loop.index0 % 2 == 0) %}{{ raise_exception('Conversation roles must alternate user/assistant/user/assistant/...') }}{% endif %}{% if message['role'] == 'user' %}{{ '[INST] ' + message['content'] + ' [/INST]' }}{% elif message['role'] == 'assistant' %}{{ message['content'] + eos_token}}{% else %}{{ raise_exception('Only user and assistant roles are supported!') }}{% endif %}{% endfor %}"),
            // google/gemma-7b-it
            (false, "<bos>", "<eos>", "<unk>", "{{ bos_token }}{% if messages[0]['role'] == 'system' %}{{ raise_exception('System role not supported') }}{% endif %}{% for message in messages %}{% if (message['role'] == 'user') != (loop.index0 % 2 == 0) %}{{ raise_exception('Conversation roles must alternate user/assistant/user/assistant/...') }}{% endif %}{% if (message['role'] == 'assistant') %}{% set role = 'model' %}{% else %}{% set role = message['role'] %}{% endif %}{{ '<start_of_turn>' + role + '\n' + message['content'] | trim + '<end_of_turn>\n' }}{% endfor %}{% if add_generation_prompt %}{{'<start_of_turn>model\n'}}{% endif %}"),
        ];
        let expected_outputs = [
            // ChatML: https://huggingface.co/teknium/OpenHermes-2.5-Mistral-7B
            "<|im_start|>system\nYou are a helpful assistant<|im_end|>\n<|im_start|>user\nHello<|im_end|>\n<|im_start|>assistant\nHi there<|im_end|>\n<|im_start|>user\nWho are you<|im_end|>\n<|im_start|>assistant\n   I am an assistant   <|im_end|>\n<|im_start|>user\nAnother question<|im_end|>\n<|im_start|>assistant\n",
            // mistralai/Mistral-7B-Instruct-v0.1
            "<s>[INST] Hello [/INST]Hi there</s> [INST] Who are you [/INST]   I am an assistant   </s> [INST] Another question [/INST]",
            // meta-llama/Llama-2-13b-chat-hf
            "<s>[INST] <<SYS>>\nYou are a helpful assistant\n<</SYS>>\n\nHello [/INST] Hi there </s><s>[INST] Who are you [/INST] I am an assistant </s><s>[INST] Another question [/INST]",
            // mistralai/Mixtral-8x7B-Instruct-v0.1
            "<s>[INST] Hello [/INST]Hi there</s>[INST] Who are you [/INST]   I am an assistant   </s>[INST] Another question [/INST]",
            // google/gemma-7b-it
            "<bos><start_of_turn>user\nHello<end_of_turn>\n<start_of_turn>model\nHi there<end_of_turn>\n<start_of_turn>user\nWho are you<end_of_turn>\n<start_of_turn>model\nI am an assistant<end_of_turn>\n<start_of_turn>user\nAnother question<end_of_turn>\n<start_of_turn>model\n",
        ];
        let messages = [
            ["system", "You are a helpful assistant"],
            ["user", "Hello"],
            ["assistant", "Hi there"],
            ["user", "Who are you"],
            ["assistant", "   I am an assistant   "],
            ["user", "Another question"],
        ];
        let mut inputs = Vec::new();
        for [role, content] in messages {
            let mut message = IndexMap::new();
            message.insert("role".to_string(), role.to_string());
            message.insert("content".to_string(), content.to_string());
            inputs.push(message);
        }
        for ((i, (has_system, bos, eos, unk, template)), expected) in
            templates.into_iter().enumerate().zip(expected_outputs)
        {
            let output = apply_chat_template_to(
                if !has_system {
                    inputs[1..].to_vec()
                } else {
                    inputs.clone()
                },
                true,
                template,
                Some(bos.to_string()),
                eos,
                Some(unk.to_string()),
            )
            .unwrap_or_else(|_| panic!("Template number {i}"));
            assert_eq!(output, expected, "Template number {i}");
        }
    }
}<|MERGE_RESOLUTION|>--- conflicted
+++ resolved
@@ -52,13 +52,9 @@
     xlora_models::{NonGranularState, XLoraConfig},
 };
 
-<<<<<<< HEAD
+pub use self::cache_manager::{Cache, CacheManager, LayerCaches};
+
 pub trait ModelPaths  {
-=======
-pub use self::cache_manager::{Cache, CacheManager, LayerCaches};
-
-pub trait ModelPaths {
->>>>>>> b350f293
     fn get_weight_filenames(&self) -> &[PathBuf];
     fn get_config_filename(&self) -> &PathBuf;
     fn get_tokenizer_filename(&self) -> &PathBuf;
